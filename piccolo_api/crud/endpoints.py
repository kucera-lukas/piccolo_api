--- conflicted
+++ resolved
@@ -17,11 +17,7 @@
 )
 from piccolo.columns import Column, Where
 from piccolo.columns.column_types import Varchar, Text
-<<<<<<< HEAD
-from piccolo.query.methods import Select
-=======
 from piccolo.query.methods.select import Select
->>>>>>> 584af48b
 from piccolo.table import Table
 import pydantic
 from pydantic.error_wrappers import ValidationError
